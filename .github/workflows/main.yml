# .github/workflows/example.yml
# runs-on: self-hosted

name: Merge upstream branches
on:
  schedule:
     # actually, ~5 minutes is the highest
<<<<<<< HEAD
     # effective frequency you will get
    - cron:  '0 1 * * *'
  workflow_dispatch:

=======
     # effective frequency you will get. now it at 10 hours per run
    - cron:  '0 10 * * *'
  workflow_dispatch:
  
>>>>>>> d231a394
jobs:
  merge:
    runs-on: ubuntu-latest
    steps:
      - uses: actions/checkout@v3
      - name: Merge upstream
        run: |
          git config --global user.name "Weiguang.Cui Automerge"
          git config --global user.email cuiweiguang@gmail.com

          # "git checkout master" is unnecessary, already here by default
          git pull --unshallow  # this option is very important, you would get
                                # complains about unrelated histories without it.
                                # (but actions/checkout@v2 can also be instructed
                                # to fetch all git depth right from the start)

          git remote add upstream https://gitlab.mpcdf.mpg.de/vrs/gadget4.git
          git fetch upstream

          # Neither forget the -b opt,
          # the feature/x ref is ambiguous at this stage
          # git checkout -b master origin/master
          # git merge --no-edit upstream/master
          # git push origin master

          git checkout master
          # origin/master
          git merge --no-edit upstream/master
          git push 
          # origin master

          # etc<|MERGE_RESOLUTION|>--- conflicted
+++ resolved
@@ -5,17 +5,10 @@
 on:
   schedule:
      # actually, ~5 minutes is the highest
-<<<<<<< HEAD
      # effective frequency you will get
     - cron:  '0 1 * * *'
   workflow_dispatch:
 
-=======
-     # effective frequency you will get. now it at 10 hours per run
-    - cron:  '0 10 * * *'
-  workflow_dispatch:
-  
->>>>>>> d231a394
 jobs:
   merge:
     runs-on: ubuntu-latest
